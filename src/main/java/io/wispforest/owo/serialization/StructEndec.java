package io.wispforest.owo.serialization;

import com.mojang.serialization.*;
import io.wispforest.owo.serialization.format.edm.EdmDeserializer;
import io.wispforest.owo.serialization.format.edm.EdmElement;
import io.wispforest.owo.serialization.format.edm.EdmOps;
import io.wispforest.owo.serialization.format.edm.EdmSerializer;
import net.minecraft.util.Util;

import java.util.HashMap;
import java.util.Map;
import java.util.function.Function;
import java.util.stream.Stream;

/**
 * Marker and template interface for all endecs which serialize structs
 * <p>
 * Every such endec should extend this interface to profit from the implementation of {@link #mapCodec()}
 * and composability which allows {@link Endec#dispatchedStruct(Function, Function, Endec, String)} to work
 */
public interface StructEndec<T> extends Endec<T> {

    void encodeStruct(Serializer.Struct struct, T value);

    T decodeStruct(Deserializer.Struct struct);

    @Override
    default void encode(Serializer<?> serializer, T value) {
        try (var struct = serializer.struct()) {
            this.encodeStruct(struct, value);
        }
    }

    @Override
    default T decode(Deserializer<?> deserializer) {
        return this.decodeStruct(deserializer.struct());
    }
<<<<<<< HEAD

    void encodeStruct(Serializer.Struct struct, T value);

    T decodeStruct(Deserializer.Struct struct);

    default MapCodec<T> mapCodec() {
        return new MapCodec<>() {
            @Override
            public <T1> Stream<T1> keys(DynamicOps<T1> ops) {
                throw new UnsupportedOperationException("MapCodec generated from StructEndec cannot report keys");
            }

            @Override
            public <T1> DataResult<T> decode(DynamicOps<T1> ops, MapLike<T1> input) {
                try {
                    var map = new HashMap<String, EdmElement<?>>();
                    input.entries().forEach(pair -> {
                        map.put(
                                Util.getResult(
                                        ops.getStringValue(pair.getFirst()),
                                        s -> new IllegalStateException("Unable to parse key: " + s)
                                ),
                                ops.convertTo(EdmOps.INSTANCE, pair.getSecond())
                        );
                    });

                    return DataResult.success(StructEndec.this.decode(new EdmDeserializer(EdmElement.wrapMap(map))));
                } catch (Exception e) {
                    return DataResult.error(e::getMessage);
                }
            }

            @Override
            public <T1> RecordBuilder<T1> encode(T input, DynamicOps<T1> ops, RecordBuilder<T1> prefix) {
                try {
                    var element = StructEndec.this.encodeFully(EdmSerializer::new, input).<Map<String, EdmElement<?>>>cast();

                    var result = prefix;
                    for (var entry : element.entrySet()) {
                        result = result.add(entry.getKey(), EdmOps.INSTANCE.convertTo(ops, entry.getValue()));
                    }

                    return result;
                } catch (Exception e) {
                    return prefix.withErrorsFrom(DataResult.error(e::getMessage, input));
                }
            }
        };
    }
=======
>>>>>>> b9074c0f
}<|MERGE_RESOLUTION|>--- conflicted
+++ resolved
@@ -35,11 +35,6 @@
     default T decode(Deserializer<?> deserializer) {
         return this.decodeStruct(deserializer.struct());
     }
-<<<<<<< HEAD
-
-    void encodeStruct(Serializer.Struct struct, T value);
-
-    T decodeStruct(Deserializer.Struct struct);
 
     default MapCodec<T> mapCodec() {
         return new MapCodec<>() {
@@ -85,6 +80,4 @@
             }
         };
     }
-=======
->>>>>>> b9074c0f
 }