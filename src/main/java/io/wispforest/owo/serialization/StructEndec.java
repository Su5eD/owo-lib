--- conflicted
+++ resolved
@@ -1,12 +1,9 @@
 package io.wispforest.owo.serialization;
 
 import com.mojang.serialization.*;
-<<<<<<< HEAD
 import io.wispforest.owo.mixin.ForwardingDynamicOpsAccessor;
 import io.wispforest.owo.mixin.RegistryOpsAccessor;
-=======
 import io.wispforest.owo.serialization.endec.StructField;
->>>>>>> a06c4776
 import io.wispforest.owo.serialization.format.edm.*;
 import net.minecraft.registry.RegistryOps;
 import net.minecraft.util.dynamic.ForwardingDynamicOps;
@@ -40,9 +37,6 @@
         return this.decodeStruct(ctx, deserializer.struct());
     }
 
-<<<<<<< HEAD
-    default MapCodec<T> mapCodec(SerializationContext assumedContext) {
-=======
     default <S> StructField<S, T> flatFieldOf(Function<S, T> getter) {
         return new StructField.Flat<>(this, getter);
     }
@@ -51,18 +45,17 @@
     default <R> StructEndec<R> xmap(Function<T, R> to, Function<R, T> from) {
         return new StructEndec<>() {
             @Override
-            public void encodeStruct(Serializer.Struct struct, R value) {
-                StructEndec.this.encodeStruct(struct, from.apply(value));
+            public void encodeStruct(SerializationContext ctx, Serializer.Struct struct, R value) {
+                StructEndec.this.encodeStruct(ctx, struct, from.apply(value));
             }
             @Override
-            public R decodeStruct(Deserializer.Struct struct) {
-                return to.apply(StructEndec.this.decodeStruct(struct));
+            public R decodeStruct(SerializationContext ctx, Deserializer.Struct struct) {
+                return to.apply(StructEndec.this.decodeStruct(ctx, struct));
             }
         };
     }
 
-    default MapCodec<T> mapCodec(SerializationAttribute... assumedAttributes) {
->>>>>>> a06c4776
+    default MapCodec<T> mapCodec(SerializationContext assumedContext) {
         return new MapCodec<>() {
             @Override
             public <T1> Stream<T1> keys(DynamicOps<T1> ops) {
