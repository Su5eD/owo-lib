--- conflicted
+++ resolved
@@ -1,12 +1,7 @@
 package io.wispforest.owo.serialization.format.edm;
 
-<<<<<<< HEAD
+import com.google.common.collect.ImmutableSet;
 import io.wispforest.owo.serialization.*;
-=======
-import io.wispforest.owo.serialization.Endec;
-import io.wispforest.owo.serialization.SerializationAttribute;
-import io.wispforest.owo.serialization.Serializer;
->>>>>>> a06c4776
 import io.wispforest.owo.serialization.util.RecursiveSerializer;
 import org.apache.commons.lang3.mutable.MutableObject;
 import org.jetbrains.annotations.Nullable;
@@ -90,18 +85,11 @@
     }
 
     @Override
-<<<<<<< HEAD
     public <V> void writeOptional(SerializationContext ctx, Endec<V> endec, Optional<V> optional) {
+        var result = new MutableObject<@Nullable EdmElement<?>>();
         this.frame(encoded -> {
             optional.ifPresent(v -> endec.encode(ctx, this, v));
-            this.consume(EdmElement.wrapOptional(Optional.ofNullable(encoded.get())));
-=======
-    public <V> void writeOptional(Endec<V> endec, Optional<V> optional) {
-        var result = new MutableObject<@Nullable EdmElement<?>>();
-        this.frame(encoded -> {
-            optional.ifPresent(v -> endec.encode(this, v));
             result.setValue(encoded.get());
->>>>>>> a06c4776
         }, false);
 
         this.consume(EdmElement.wrapOptional(Optional.ofNullable(result.getValue())));
