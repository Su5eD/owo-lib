--- conflicted
+++ resolved
@@ -101,15 +101,10 @@
         Owo.LOGGER.info("[Handshake] Sending client channels");
         QUERY_RECEIVED = true;
 
-<<<<<<< HEAD
-        final var serverOptionalChannels = RESPONSE_SERIALIZER.deserializer().apply(buf);
-        ((OwoClientConnectionExtension) clientLoginNetworkHandler.getConnection()).owo$setChannelSet(filterOptionalServices(serverOptionalChannels, OwoNetChannel.REGISTERED_CHANNELS, OwoHandshake::hashChannel));
-=======
         if (buf.readableBytes() > 0) {
             final var serverOptionalChannels = RESPONSE_SERIALIZER.deserializer().apply(buf);
-            ((OwoClientConnectionExtension) clientLoginNetworkHandler.getConnection()).owo$setChannelSet(verifyOptionalServices(serverOptionalChannels, OwoNetChannel.REGISTERED_CHANNELS, OwoHandshake::hashChannel));
-        }
->>>>>>> 1335effa
+            ((OwoClientConnectionExtension) clientLoginNetworkHandler.getConnection()).owo$setChannelSet(filterOptionalServices(serverOptionalChannels, OwoNetChannel.REGISTERED_CHANNELS, OwoHandshake::hashChannel));
+        }
 
         var response = PacketByteBufs.create();
         writeHashes(response, OwoNetChannel.REQUIRED_CHANNELS, OwoHandshake::hashChannel);
